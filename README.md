--- conflicted
+++ resolved
@@ -92,12 +92,12 @@
     > <details>
     > <summary><strong>What does this script do? (click to expand)</strong></summary>
     > <ul class="list-style-type-disc">
-    > <li>Install of Chocolatey from https://chocolatey.org</li>
-    > <li>Prompt for your C4B license file location, with validation</li>
-    > <li>Script to help turn your C4B license into a Chocolatey package</li>
-    > <li>Setup of local `choco-setup` directories</li>
-    > <li>Download of setup files from "choco-quickstart-scripts" GitHub repo</li>
-    > <li>Download of Chocolatey packages required for setup)</li>
+    > <li>Installs Chocolatey client from https://chocolatey.org</li>
+    > <li>Prompts for your C4B license file location, with validation</li>
+    > <li>Converts your C4B license into a Chocolatey package</li>
+    > <li>Sets up of local "choco-setup" directories</li>
+    > <li>Downloads setup files from "choco-quickstart-scripts" GitHub repo</li>
+    > <li>Downloads Chocolatey packages required for setup</li>
     > </ul>
     > </details>
 
@@ -114,13 +114,12 @@
     > <summary><strong>What does this script do? (click to expand)</strong></summary>
     > <ul class="list-style-type-disc">
     > <li>Installs Sonatype Nexus Repository Manager OSS instance</li>
-    > <li>Prompt for your C4B license file location, with validation</li>
     > <li>Cleans up all demo repositories on Nexus</li>
-    > <li>Creates a `ChocolateyInternal` NuGet repository</li>
-    > <li>Creates a `ChocolateyTest` NuGet repository</li>
-    > <li>Creates a `choco-install` raw repository</li>
-    > <li>Sets up `ChocolateyInternal` on C4B Server as source, with API key</li>
-    > <li>Sets up firewall rule for repository access</li>
+    > <li>Creates a "ChocolateyInternal" NuGet repository</li>
+    > <li>Creates a "ChocolateyTest" NuGet repository</li>
+    > <li>Creates a "choco-install" raw repository</li>
+    > <li>Sets up "ChocolateyInternal" on C4B Server as source, with API key</li>
+    > <li>Adds firewall rule for repository access</li>
     > <li>Installs MS Edge, and disable first-run experience</li>
     > <li>Outputs data to JSON to pass between scripts</li>
     > </ul>
@@ -139,8 +138,8 @@
     > <summary><strong>What does this script do? (click to expand)</strong></summary>
     > <ul class="list-style-type-disc">
     > <li>Installs MS SQL Express</li>
-    > <li>Creates `ChocolateyManagement` database, and adds appropriate `ChocoUser` permissions</li>
-    > <li>Installs all 3 CCM packages (`database, service, web`), with correct parameters</li>
+    > <li>Creates "ChocolateyManagement" database, and adds appropriate `ChocoUser` permissions</li>
+    > <li>Installs all 3 CCM packages (database, service, web), with correct parameters</li>
     > <li>Outputs data to JSON to pass between scripts</li>
     > </ul>
     > </details>
@@ -173,8 +172,7 @@
     > <details>
     > <summary><strong>What does this script do? (click to expand)</strong></summary>
     > <ul class="list-style-type-disc">
-    > <li>Adds SSL certificate configuration for Nexus and CCM Web</li>
-    > <li>Outputs data to JSON to pass between scripts</li>
+    > <li>Adds SSL certificate configuration for Nexus and CCM web portals</li>
     > <li>Generates a `Register-C4bEndpoint.ps1` script for you to easily set up endpoint clients</li>
     > <li>Outputs data to JSON to pass between scripts</li>
     > </ul>
@@ -219,7 +217,6 @@
     > <details>
     > <summary><strong>What does this script do? (click to expand)</strong></summary>
     > <ul class="list-style-type-disc">
-<<<<<<< HEAD
     > <li>Installs Chocolatey client (chocolatey), using a script from your raw "choco-install" repository</li>
     > <li>Runs the "ClientSetup.ps1" script from your raw "choco-install" repository, which does the following:</li>
     > <li>Licenses Chocolatey by installing the license package (chocolatey-license) created during QDE setup</li>
@@ -227,15 +224,6 @@
     > <li>Configures "ChocolateyInternal" source</li>
     > <li>Disables access to the "chocolatey" public Chocolatey Community Repository (CCR)</li>
     > <li>Configures Self-Service mode and installs Chocolatey GUI (chocolateygui)</li>
-=======
-    > <li>Installs Chocolatey client (`chocolatey`), using a script from your raw "`choco-install`" repository</li>
-    > <li>Runs the `ClientSetup.ps1` script from your raw "`choco-install`" repository, which does the following:</li>
-    > <li>Licenses Chocolatey by installing the license package (`chocolatey-license`) created during QDE setup</li>
-    > <li>Installs the Chocolatey Licensed Extension (`chocolatey.extension`) without context menus</li>
-    > <li>Configures ChocolateyInternal source</li>
-    > <li>Disables access to the `chocolatey` public Chocolatey Community Repository (CCR)</li>
-    > <li>Configures Self-Service mode and installs Chocolatey GUI (`chocolateygui`)</li>
->>>>>>> 68960aed
     > <li>Configures Central Management (CCM) check-in, and opts endpoints into CCM Deployments</li>
     > </ul>
     > </details>
